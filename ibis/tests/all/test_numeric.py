import math
import pytest
import decimal
import operator

from pytest import param

import numpy as np
import pandas as pd

import ibis
import ibis.tests.util as tu

from ibis.compat import map
from ibis import literal as L


@pytest.mark.parametrize(('operand_fn', 'expected_operand_fn'), [
    param(lambda t: t.float_col, lambda t: t.float_col, id='float-column'),
    param(lambda t: t.double_col, lambda t: t.double_col, id='double-column'),
    param(lambda t: ibis.literal(1.3), lambda t: 1.3, id='float-literal'),
    param(lambda t: ibis.literal(np.nan), lambda t: np.nan, id='nan-literal'),
    param(lambda t: ibis.literal(np.inf), lambda t: np.inf, id='inf-literal'),
    param(lambda t: ibis.literal(-np.inf),
          lambda t: -np.inf,
          id='-inf-literal')
])
@pytest.mark.parametrize(('expr_fn', 'expected_expr_fn'), [
    param(operator.methodcaller('isnan'), np.isnan, id='isnan'),
    param(operator.methodcaller('isinf'), np.isinf, id='isinf')
])
@tu.skipif_unsupported
def test_isnan_isinf(backend, con, alltypes, df,
                     operand_fn, expected_operand_fn,
                     expr_fn, expected_expr_fn):
    expr = expr_fn(operand_fn(alltypes))
    expected = expected_expr_fn(expected_operand_fn(df))

    result = con.execute(expr)

    if isinstance(expected, pd.Series):
        expected = backend.default_series_rename(expected)
        backend.assert_series_equal(result, expected)
    else:
        assert result == expected


@pytest.mark.parametrize(('expr', 'expected'), [
<<<<<<< HEAD
    param(
        L(-5).abs(), 5,
        id='abs_1', marks=pytest.mark.xfail
    ),
    param(
        L(5).abs(), 5,
        id='abs_2', marks=pytest.mark.xfail
    ),
    param(
        ibis.least(L(10), L(1)), 1,
        id='least', marks=pytest.mark.xfail
    ),
    param(
        ibis.greatest(L(10), L(1)), 10,
        id='greatest', marks=pytest.mark.xfail
    ),

    param(
        L(5.5).round(), 6.0,
        id='round_1', marks=pytest.mark.xfail
    ),
    param(
        L(5.556).round(2), 5.56,
        id='round_2', marks=pytest.mark.xfail
    ),
    param(
        L(5.556).ceil(), 6.0,
        id='ceil', marks=pytest.mark.xfail
    ),
    param(
        L(5.556).floor(), 5.0,
        id='floor', marks=pytest.mark.xfail
    ),
    param(
        L(5.556).exp(), math.exp(5.556),
        id='exp', marks=pytest.mark.xfail
    ),
    param(
        L(5.556).sign(), 1,
        id='sign_1', marks=pytest.mark.xfail
    ),
    param(
        L(-5.556).sign(), -1,
        id='sign_2', marks=pytest.mark.xfail
    ),
    param(
        L(0).sign(), 0,
        id='sign_3', marks=pytest.mark.xfail
    ),
    param(
        L(5.556).sqrt(), math.sqrt(5.556),
        id='sqrt', marks=pytest.mark.xfail
    ),
    param(
        L(5.556).log(2), math.log(5.556, 2),
        id='log2_1', marks=pytest.mark.xfail
    ),
    param(
        L(5.556).ln(), math.log(5.556),
        id='ln', marks=pytest.mark.xfail
    ),
    param(
        L(5.556).log2(), math.log(5.556, 2),
        id='log2_2', marks=pytest.mark.xfail
    ),
    param(
        L(5.556).log10(), math.log10(5.556),
        id='log10', marks=pytest.mark.xfail
    ),
    param(
        L(11) % 3, 11 % 3,
        id='mod', marks=pytest.mark.xfail
    ),
=======
    param(L(-5).abs(), 5, id='abs-neg'),
    param(L(5).abs(), 5, id='abs'),
    param(ibis.least(L(10), L(1)), 1, id='least'),
    param(ibis.greatest(L(10), L(1)), 10, id='greatest'),
    param(L(5.5).round(), 6.0, id='round'),
    param(L(5.556).round(2), 5.56, id='round-digits'),
    param(L(5.556).ceil(), 6.0, id='ceil'),
    param(L(5.556).floor(), 5.0, id='floor'),
    param(L(5.556).exp(), math.exp(5.556), id='expr'),
    param(L(5.556).sign(), 1, id='sign-pos'),
    param(L(-5.556).sign(), -1, id='sign-neg'),
    param(L(0).sign(), 0, id='sign-zero'),
    param(L(5.556).sqrt(), math.sqrt(5.556), id='sqrt'),
    param(L(5.556).log(2), math.log(5.556, 2), id='log-base'),
    param(L(5.556).ln(), math.log(5.556), id='ln'),
    param(L(5.556).log2(), math.log(5.556, 2), id='log2'),
    param(L(5.556).log10(), math.log10(5.556), id='log10'),
    param(L(11) % 3, 11 % 3, id='mod'),
>>>>>>> dfcf132a
])
@tu.skipif_unsupported
def test_math_functions_literals(backend, con, alltypes, df, expr, expected):
    result = con.execute(expr)

    if isinstance(result, decimal.Decimal):
        # in case of Impala the result is decimal
        # >>> decimal.Decimal('5.56') == 5.56
        # False
        assert result == decimal.Decimal(str(expected))
    else:
        np.testing.assert_allclose(result, expected)


@pytest.mark.parametrize(
    ('expr_fn', 'expected_fn'),
    [
        param(
            lambda t: (-t.double_col).abs(),
            lambda t: (-t.double_col).abs(),
            id='abs-neg'
        ),
        param(
            lambda t: t.double_col.abs(),
            lambda t: t.double_col.abs(),
            id='abs'
        ),
        param(
            lambda t: t.double_col.ceil(),
            lambda t: np.ceil(t.double_col).astype('int64'),
            id='ceil'
        ),
        param(
            lambda t: t.double_col.floor(),
            lambda t: np.floor(t.double_col).astype('int64'),
            id='floor'
        ),
        param(
            lambda t: t.double_col.sign(),
            lambda t: np.sign(t.double_col),
            id='sign'
        ),
        param(
            lambda t: (-t.double_col).sign(),
            lambda t: np.sign(-t.double_col),
            id='sign-negative'
        ),
    ]
)
@tu.skipif_unsupported
def test_simple_math_functions_columns(
    backend, con, alltypes, df, expr_fn, expected_fn
):
    expr = expr_fn(alltypes)
    expected = backend.default_series_rename(expected_fn(df))
    result = con.execute(expr)
    backend.assert_series_equal(result, expected)


# we add one to double_col in this test to make sure the common case works (no
# domain errors), and we test the backends' various failure modes in each
# backend's test suite

@pytest.mark.parametrize(
    ('expr_fn', 'expected_fn'),
    [
        param(
            lambda t: t.double_col.add(1).sqrt(),
            lambda t: np.sqrt(t.double_col + 1),
            id='sqrt'
        ),
        param(
            lambda t: t.double_col.add(1).exp(),
            lambda t: np.exp(t.double_col + 1),
            id='exp'
        ),
        param(
            lambda t: t.double_col.add(1).log(2),
            lambda t: np.log2(t.double_col + 1),
            id='log2'
        ),
        param(
            lambda t: t.double_col.add(1).ln(),
            lambda t: np.log(t.double_col + 1),
            id='ln'
        ),
        param(
            lambda t: t.double_col.add(1).log10(),
            lambda t: np.log10(t.double_col + 1),
            id='log10'
        ),
    ]
)
@tu.skipif_unsupported
def test_complex_math_functions_columns(
    backend, con, alltypes, df, expr_fn, expected_fn
):
    expr = expr_fn(alltypes)
    expected = backend.default_series_rename(expected_fn(df))
    result = con.execute(expr)
    backend.assert_series_equal(result, expected)


@pytest.mark.parametrize(
    ('expr_fn', 'expected_fn'),
    [
        param(
            lambda be, t: t.double_col.round(),
            lambda be, t: be.round(t.double_col),
            id='round',
        ),
        param(
            lambda be, t: t.double_col.add(0.05).round(3),
            lambda be, t: be.round(t.double_col + 0.05, 3),
            id='round-with-param',
        ),
        param(
            lambda be, t: be.least(ibis.least, t.bigint_col, t.int_col),
            lambda be, t: pd.Series(list(map(min, t.bigint_col, t.int_col))),
            id='least-all-columns'
        ),
        param(
            lambda be, t: be.least(ibis.least, t.bigint_col, t.int_col, -2),
            lambda be, t: pd.Series(
                list(map(min, t.bigint_col, t.int_col, [-2] * len(t)))),
            id='least-scalar'
        ),
        param(
            lambda be, t: be.greatest(ibis.greatest, t.bigint_col, t.int_col),
            lambda be, t: pd.Series(list(map(max, t.bigint_col, t.int_col))),
            id='greatest-all-columns'
        ),
        param(
            lambda be, t: be.greatest(
                ibis.greatest, t.bigint_col, t.int_col, -2),
            lambda be, t: pd.Series(
                list(map(max, t.bigint_col, t.int_col, [-2] * len(t)))),
            id='greatest-scalar'
        ),
    ]
)
@tu.skipif_unsupported
def test_backend_specific_numerics(
    backend, con, df, alltypes, expr_fn, expected_fn
):
    expr = expr_fn(backend, alltypes)
    result = backend.default_series_rename(con.execute(expr))
    expected = backend.default_series_rename(expected_fn(backend, df))
    backend.assert_series_equal(result, expected)


@pytest.mark.parametrize('op', [
    operator.add,
    operator.sub,
    operator.mul,
    operator.truediv,
    operator.floordiv,
    operator.pow,
], ids=lambda op: op.__name__)
def test_binary_arithmetic_operations(backend, alltypes, df, op):
    smallint_col = alltypes.smallint_col + 1  # make it nonzero
    smallint_series = df.smallint_col + 1

    expr = op(alltypes.double_col, smallint_col)

    result = expr.execute()
    expected = op(df.double_col, smallint_series)
    if op is operator.floordiv:
        # defined in ops.FloorDivide.output_type
        # -> returns int64 whereas pandas float64
        result = result.astype('float64')

    expected = backend.default_series_rename(expected)
    backend.assert_series_equal(result, expected, check_exact=False,
                                check_less_precise=True)


def test_mod(backend, alltypes, df):
    expr = operator.mod(alltypes.smallint_col, alltypes.smallint_col + 1)

    result = expr.execute()
    expected = operator.mod(df.smallint_col, df.smallint_col + 1)

    expected = backend.default_series_rename(expected)
    backend.assert_series_equal(result, expected, check_dtype=False)


def test_floating_mod(backend, alltypes, df):
    if not backend.supports_floating_modulus:
        pytest.skip(
            '{} backend does not support floating modulus operation'.format(
                backend.name
            )
        )
    expr = operator.mod(alltypes.double_col, alltypes.smallint_col + 1)

    result = expr.execute()
    expected = operator.mod(df.double_col, df.smallint_col + 1)

    expected = backend.default_series_rename(expected)
    backend.assert_series_equal(result, expected, check_exact=False,
                                check_less_precise=True)


@pytest.mark.parametrize(
    'column',
    [
        'tinyint_col',
        'smallint_col',
        'int_col',
        'bigint_col',
        'float_col',
        'double_col',
    ]
)
@pytest.mark.parametrize('denominator', [0, 0.0])
def test_divide_by_zero(backend, alltypes, df, column, denominator):
    if not backend.supports_divide_by_zero:
        pytest.skip(
            '{} does not support safe division by zero'.format(backend)
        )
    expr = alltypes[column] / denominator
    expected = backend.default_series_rename(df[column].div(denominator))
    result = expr.execute()
    backend.assert_series_equal(result, expected)<|MERGE_RESOLUTION|>--- conflicted
+++ resolved
@@ -46,81 +46,6 @@
 
 
 @pytest.mark.parametrize(('expr', 'expected'), [
-<<<<<<< HEAD
-    param(
-        L(-5).abs(), 5,
-        id='abs_1', marks=pytest.mark.xfail
-    ),
-    param(
-        L(5).abs(), 5,
-        id='abs_2', marks=pytest.mark.xfail
-    ),
-    param(
-        ibis.least(L(10), L(1)), 1,
-        id='least', marks=pytest.mark.xfail
-    ),
-    param(
-        ibis.greatest(L(10), L(1)), 10,
-        id='greatest', marks=pytest.mark.xfail
-    ),
-
-    param(
-        L(5.5).round(), 6.0,
-        id='round_1', marks=pytest.mark.xfail
-    ),
-    param(
-        L(5.556).round(2), 5.56,
-        id='round_2', marks=pytest.mark.xfail
-    ),
-    param(
-        L(5.556).ceil(), 6.0,
-        id='ceil', marks=pytest.mark.xfail
-    ),
-    param(
-        L(5.556).floor(), 5.0,
-        id='floor', marks=pytest.mark.xfail
-    ),
-    param(
-        L(5.556).exp(), math.exp(5.556),
-        id='exp', marks=pytest.mark.xfail
-    ),
-    param(
-        L(5.556).sign(), 1,
-        id='sign_1', marks=pytest.mark.xfail
-    ),
-    param(
-        L(-5.556).sign(), -1,
-        id='sign_2', marks=pytest.mark.xfail
-    ),
-    param(
-        L(0).sign(), 0,
-        id='sign_3', marks=pytest.mark.xfail
-    ),
-    param(
-        L(5.556).sqrt(), math.sqrt(5.556),
-        id='sqrt', marks=pytest.mark.xfail
-    ),
-    param(
-        L(5.556).log(2), math.log(5.556, 2),
-        id='log2_1', marks=pytest.mark.xfail
-    ),
-    param(
-        L(5.556).ln(), math.log(5.556),
-        id='ln', marks=pytest.mark.xfail
-    ),
-    param(
-        L(5.556).log2(), math.log(5.556, 2),
-        id='log2_2', marks=pytest.mark.xfail
-    ),
-    param(
-        L(5.556).log10(), math.log10(5.556),
-        id='log10', marks=pytest.mark.xfail
-    ),
-    param(
-        L(11) % 3, 11 % 3,
-        id='mod', marks=pytest.mark.xfail
-    ),
-=======
     param(L(-5).abs(), 5, id='abs-neg'),
     param(L(5).abs(), 5, id='abs'),
     param(ibis.least(L(10), L(1)), 1, id='least'),
@@ -139,7 +64,6 @@
     param(L(5.556).log2(), math.log(5.556, 2), id='log2'),
     param(L(5.556).log10(), math.log10(5.556), id='log10'),
     param(L(11) % 3, 11 % 3, id='mod'),
->>>>>>> dfcf132a
 ])
 @tu.skipif_unsupported
 def test_math_functions_literals(backend, con, alltypes, df, expr, expected):
